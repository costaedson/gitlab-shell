--- conflicted
+++ resolved
@@ -59,13 +59,9 @@
     when 'mv-project'; mv_project
     when 'import-project'; import_project
     when 'fork-project'; fork_project
-<<<<<<< HEAD
     when 'fetch-remote'; fetch_remote
     when 'update-head';  update_head
-=======
-    when 'update-head'; update_head
     when 'gc'; gc
->>>>>>> f487dcb0
     else
       $logger.warn "Attempt to execute invalid gitlab-projects command #{@command.inspect}."
       puts 'not allowed'
