require_relative 'spec_helper'
require_relative '../lib/gitlab_shell'
require_relative '../lib/action'

describe GitlabShell do
  before do
    $logger = double('logger').as_null_object
    FileUtils.mkdir_p(tmp_repos_path)
  end

  after { FileUtils.rm_rf(tmp_repos_path) }

<<<<<<< HEAD
  subject { described_class.new(key_id) }

  let(:key_id) { '1' }
  let(:key) { Actor::Key.new(key_id) }
=======
  subject do
    ARGV[0] = gl_id
    GitlabShell.new(gl_id).tap do |shell|
      shell.stub(exec_cmd: :exec_called)
      shell.stub(api: api)
    end
  end

  let(:gitaly_check_access) { GitAccessStatus.new(
    true,
    'ok',
    gl_repository: gl_repository,
    gl_id: gl_id,
    gl_username: gl_username,
    repository_path: repo_path,
    gitaly: { 'repository' => { 'relative_path' => repo_name, 'storage_name' => 'default'} , 'address' => 'unix:gitaly.socket' }
  )
  }

  let(:api) do
    double(GitlabNet).tap do |api|
      api.stub(discover: { 'name' => 'John Doe', 'username' => 'testuser' })
      api.stub(check_access: GitAccessStatus.new(
                true,
                'ok',
                gl_repository: gl_repository,
                gl_id: gl_id,
                gl_username: gl_username,
                repository_path: repo_path,
                gitaly: nil))
      api.stub(two_factor_recovery_codes: {
        'success' => true,
        'recovery_codes' => ['f67c514de60c4953', '41278385fc00c1e0']
      })
    end
  end

  let(:gl_id) { "key-#{rand(100) + 100}" }
  let(:ssh_cmd) { nil }
>>>>>>> e3fead94
  let(:tmp_repos_path) { File.join(ROOT_PATH, 'tmp', 'repositories') }
  let(:repo_name) { 'gitlab-ci.git' }
  let(:repo_path) { File.join(tmp_repos_path, repo_name) }
  let(:gl_repository) { 'project-1' }
  let(:gl_id) { 'user-1' }
  let(:gl_username) { 'testuser' }
  let(:audit_usernames) { true }

<<<<<<< HEAD
  let(:api) { double(GitlabNet) }
  let(:config) { double(GitlabConfig) }
=======
  before do
    GitlabConfig.any_instance.stub(audit_usernames: false)
  end

  describe :initialize do
    let(:ssh_cmd) { 'git-receive-pack' }

    its(:gl_id) { should == gl_id }
  end

  describe :parse_cmd do
    describe 'git' do
      context 'w/o namespace' do
        let(:ssh_args) { %W(git-upload-pack gitlab-ci.git) }

        before do
          subject.send :parse_cmd, ssh_args
        end

        its(:repo_name) { should == 'gitlab-ci.git' }
        its(:command) { should == 'git-upload-pack' }
      end

      context 'namespace' do
        let(:repo_name) { 'dmitriy.zaporozhets/gitlab-ci.git' }
        let(:ssh_args) { %W(git-upload-pack dmitriy.zaporozhets/gitlab-ci.git) }

        before do
          subject.send :parse_cmd, ssh_args
        end

        its(:repo_name) { should == 'dmitriy.zaporozhets/gitlab-ci.git' }
        its(:command) { should == 'git-upload-pack' }
      end

      context 'with an invalid number of arguments' do
        let(:ssh_args) { %W(foobar) }

        it "should raise an DisallowedCommandError" do
          expect { subject.send :parse_cmd, ssh_args }.to raise_error(GitlabShell::DisallowedCommandError)
        end
      end

      context 'with an API command' do
        before do
          subject.send :parse_cmd, ssh_args
        end

        context 'when generating recovery codes' do
          let(:ssh_args) { %w(2fa_recovery_codes) }

          it 'sets the correct command' do
            expect(subject.command).to eq('2fa_recovery_codes')
          end

          it 'does not set repo name' do
            expect(subject.repo_name).to be_nil
          end
        end
      end
    end
>>>>>>> e3fead94

  let(:gitaly_action) { Action::Gitaly.new(
                          key_id,
                          gl_repository,
                          gl_username,
                          repo_path,
                          { 'repository' => { 'relative_path' => repo_name, 'storage_name' => 'default' } , 'address' => 'unix:gitaly.socket' })
                      }
  let(:api_2fa_recovery_action) { Action::API2FARecovery.new(key_id) }
  let(:git_lfs_authenticate_action) { Action::GitLFSAuthenticate.new(key_id, repo_name) }

  before do
    allow(GitlabConfig).to receive(:new).and_return(config)
    allow(config).to receive(:audit_usernames).and_return(audit_usernames)

    allow(Actor::Key).to receive(:from).with(key_id, audit_usernames: audit_usernames).and_return(key)

    allow(GitlabNet).to receive(:new).and_return(api)
    allow(api).to receive(:discover).with(key_id).and_return('username' => gl_username)
  end

<<<<<<< HEAD
  describe '#exec' do
    context "when we don't have a valid user" do
      before do
        allow(api).to receive(:discover).with(key_id).and_return(nil)
=======
  describe :exec do
    let(:gitaly_message) { JSON.dump({ 'repository' => { 'relative_path' => repo_name, 'storage_name' => 'default' }, 'gl_repository' => gl_repository, 'gl_id' => gl_id, 'gl_username' => gl_username}) }

    shared_examples_for 'upload-pack' do |command|
      let(:ssh_cmd) { "#{command} gitlab-ci.git" }
      after { subject.exec(ssh_cmd) }

      it "should process the command" do
        subject.should_receive(:process_cmd).with(%W(git-upload-pack gitlab-ci.git))
      end

      it "should execute the command" do
        subject.should_receive(:exec_cmd).with('git-upload-pack', repo_path)
      end

      it "should log the command execution" do
        message = "executing git command"
        user_string = "user with id #{gl_id}"
        $logger.should_receive(:info).with(message, command: "git-upload-pack #{repo_path}", user: user_string)
>>>>>>> e3fead94
      end

      it 'prints Welcome.. and returns true' do
        expect {
          expect(subject.exec(nil)).to be_truthy
        }.to output("Welcome to GitLab, Anonymous!\n").to_stdout
      end
    end

<<<<<<< HEAD
    context 'when we have a valid user' do
      context 'when origin_cmd is nil' do
        it 'prints Welcome.. and returns true' do
          expect {
            expect(subject.exec(nil)).to be_truthy
          }.to output("Welcome to GitLab, @testuser!\n").to_stdout
        end
=======
    context 'git-upload-pack' do
      it_behaves_like 'upload-pack', 'git-upload-pack'
    end

    context 'git upload-pack' do
      it_behaves_like 'upload-pack', 'git upload-pack'
    end

    context 'gitaly-upload-pack' do
      let(:ssh_cmd) { "git-upload-pack gitlab-ci.git" }
      before {
        api.stub(check_access: gitaly_check_access)
      }
      after { subject.exec(ssh_cmd) }

      it "should process the command" do
        subject.should_receive(:process_cmd).with(%W(git-upload-pack gitlab-ci.git))
      end

      it "should execute the command" do
        subject.should_receive(:exec_cmd).with(File.join(ROOT_PATH, "bin/gitaly-upload-pack"), 'unix:gitaly.socket', gitaly_message)
      end

      it "should log the command execution" do
        message = "executing git command"
        user_string = "user with id #{gl_id}"
        $logger.should_receive(:info).with(message, command: "gitaly-upload-pack unix:gitaly.socket #{gitaly_message}", user: user_string)
>>>>>>> e3fead94
      end

      context 'when origin_cmd is empty' do
        it 'prints Welcome.. and returns true' do
          expect {
            expect(subject.exec('')).to be_truthy
          }.to output("Welcome to GitLab, @testuser!\n").to_stdout
        end
      end
    end

<<<<<<< HEAD
    context 'when origin_cmd is invalid' do
      it 'prints a message to stderr and returns false' do
        expect {
          expect(subject.exec("git-invalid-command #{repo_name}")).to be_falsey
        }.to output("GitLab: Disallowed command\n").to_stderr
      end
    end

    context 'when origin_cmd is valid, but incomplete' do
      it 'prints a message to stderr and returns false' do
        expect {
          expect(subject.exec('git-upload-pack')).to be_falsey
        }.to output("GitLab: Disallowed command\n").to_stderr
      end
    end

    context 'when origin_cmd is git-lfs-authenticate' do
      context 'but incomplete' do
        it 'prints a message to stderr and returns false' do
          expect {
            expect(subject.exec('git-lfs-authenticate')).to be_falsey
          }.to output("GitLab: Disallowed command\n").to_stderr
        end
=======
    context 'git-receive-pack' do
      let(:ssh_cmd) { "git-receive-pack gitlab-ci.git" }
      after { subject.exec(ssh_cmd) }

      it "should process the command" do
        subject.should_receive(:process_cmd).with(%W(git-receive-pack gitlab-ci.git))
      end

      it "should execute the command" do
        subject.should_receive(:exec_cmd).with('git-receive-pack', repo_path)
      end

      it "should log the command execution" do
        message = "executing git command"
        user_string = "user with id #{gl_id}"
        $logger.should_receive(:info).with(message, command: "git-receive-pack #{repo_path}", user: user_string)
      end
    end

    context 'gitaly-receive-pack' do
      let(:ssh_cmd) { "git-receive-pack gitlab-ci.git" }
      before {
        api.stub(check_access: gitaly_check_access)
      }
      after { subject.exec(ssh_cmd) }

      it "should process the command" do
        subject.should_receive(:process_cmd).with(%W(git-receive-pack gitlab-ci.git))
      end

      it "should execute the command" do
        subject.should_receive(:exec_cmd).with(File.join(ROOT_PATH, "bin/gitaly-receive-pack"), 'unix:gitaly.socket', gitaly_message)
      end

      it "should log the command execution" do
        message = "executing git command"
        user_string = "user with id #{gl_id}"
        $logger.should_receive(:info).with(message, command: "gitaly-receive-pack unix:gitaly.socket #{gitaly_message}", user: user_string)
      end

      it "should use usernames if configured to do so" do
        GitlabConfig.any_instance.stub(audit_usernames: true)
        $logger.should_receive(:info).with("executing git command", hash_including(user: 'testuser'))
      end
    end

    shared_examples_for 'upload-archive' do |command|
      let(:ssh_cmd) { "#{command} gitlab-ci.git" }
      let(:exec_cmd_params) { ['git-upload-archive', repo_path] }
      let(:exec_cmd_log_params) { exec_cmd_params }

      after { subject.exec(ssh_cmd) }

      it "should process the command" do
        subject.should_receive(:process_cmd).with(%W(git-upload-archive gitlab-ci.git))
      end

      it "should execute the command" do
        subject.should_receive(:exec_cmd).with(*exec_cmd_params)
      end

      it "should log the command execution" do
        message = "executing git command"
        user_string = "user with id #{gl_id}"
        $logger.should_receive(:info).with(message, command: exec_cmd_log_params.join(' '), user: user_string)
>>>>>>> e3fead94
      end

      context 'but invalid' do
        it 'prints a message to stderr and returns false' do
          expect {
            expect(subject.exec("git-lfs-authenticate #{repo_name} invalid")).to be_falsey
          }.to output("GitLab: Disallowed command\n").to_stderr
        end
      end
    end

    context 'when origin_cmd is 2fa_recovery_codes' do
      let(:origin_cmd) { '2fa_recovery_codes' }
      let(:git_access) { '2fa_recovery_codes' }

      before do
        expect(Action::API2FARecovery).to receive(:new).with(key).and_return(api_2fa_recovery_action)
      end

      it 'returns true' do
        expect(api_2fa_recovery_action).to receive(:execute).with('2fa_recovery_codes', %w{ 2fa_recovery_codes }).and_return(true)
        expect(subject.exec(origin_cmd)).to be_truthy
      end
    end

<<<<<<< HEAD
    context 'when access to the repo is denied' do
      before do
        expect(api).to receive(:check_access).with('git-upload-pack', nil, repo_name, key, '_any').and_raise(AccessDeniedError, 'Sorry, access denied')
=======
    context 'arbitrary command' do
      let(:ssh_cmd) { 'arbitrary command' }
      after { subject.exec(ssh_cmd) }

      it "should not process the command" do
        subject.should_not_receive(:process_cmd)
      end

      it "should not execute the command" do
        subject.should_not_receive(:exec_cmd)
      end

      it "should log the attempt" do
        message = 'Denied disallowed command'
        user_string = "user with id #{gl_id}"
        $logger.should_receive(:warn).with(message, command: 'arbitrary command', user: user_string)
>>>>>>> e3fead94
      end

<<<<<<< HEAD
      it 'prints a message to stderr and returns false' do
        expect($stderr).to receive(:puts).with('GitLab: Sorry, access denied')
        expect(subject.exec("git-upload-pack #{repo_name}")).to be_falsey
=======
      it "should call api.discover" do
        api.should_receive(:discover).with(gl_id)
>>>>>>> e3fead94
      end
    end

    context 'when the API is unavailable' do
      before do
        expect(api).to receive(:check_access).with('git-upload-pack', nil, repo_name, key, '_any').and_raise(GitlabNet::ApiUnreachableError)
      end

      it 'prints a message to stderr and returns false' do
        expect($stderr).to receive(:puts).with('GitLab: Failed to authorize your Git request: internal API unreachable')
        expect(subject.exec("git-upload-pack #{repo_name}")).to be_falsey
      end
    end

    context 'when access has been verified OK' do
      before do
        expect(api).to receive(:check_access).with(git_access, nil, repo_name, key, '_any').and_return(gitaly_action)
      end

      context 'when origin_cmd is git-upload-pack' do
        let(:origin_cmd) { 'git-upload-pack' }
        let(:git_access) { 'git-upload-pack' }

        it 'returns true' do
          expect(gitaly_action).to receive(:execute).with('git-upload-pack', %W{git-upload-pack #{repo_name}}).and_return(true)
          expect(subject.exec("#{origin_cmd} #{repo_name}")).to be_truthy
        end

        context 'but repo path is invalid' do
          it 'prints a message to stderr and returns false' do
            expect(gitaly_action).to receive(:execute).with('git-upload-pack', %W{git-upload-pack #{repo_name}}).and_raise(InvalidRepositoryPathError)
            expect($stderr).to receive(:puts).with('GitLab: Invalid repository path')
            expect(subject.exec("#{origin_cmd} #{repo_name}")).to be_falsey
          end
        end
<<<<<<< HEAD
=======
      end
    end
  end

  describe :validate_access do
    let(:ssh_cmd) { "git-upload-pack gitlab-ci.git" }

    describe 'check access with api' do
      after { subject.exec(ssh_cmd) }

      it "should call api.check_access" do
        api.should_receive(:check_access).with('git-upload-pack', nil, 'gitlab-ci.git', gl_id, '_any', 'ssh')
      end

      it "should disallow access and log the attempt if check_access returns false status" do
        api.stub(check_access: GitAccessStatus.new(
                  false,
                  'denied',
                  gl_repository: nil,
                  gl_id: nil,
                  gl_username: nil,
                  repository_path: nil,
                  gitaly: nil))
        message = 'Access denied'
        user_string = "user with id #{gl_id}"
        $logger.should_receive(:warn).with(message, command: 'git-upload-pack gitlab-ci.git', user: user_string)
      end
    end

    describe 'set the repository path' do
      context 'with a correct path' do
        before { subject.exec(ssh_cmd) }

        its(:repo_path) { should == repo_path }
      end

      context "with a path that doesn't match an absolute path" do
        before do
          File.stub(:absolute_path) { 'y/gitlab-ci.git' }
        end
>>>>>>> e3fead94

        context "but we're using an old git version for Windows 2.14" do
          it 'returns true' do
            expect(gitaly_action).to receive(:execute).with('git-upload-pack', %W{git-upload-pack #{repo_name}}).and_return(true)
            expect(subject.exec("git upload-pack #{repo_name}")).to be_truthy #NOTE: 'git upload-pack' vs. 'git-upload-pack'
          end
        end
      end
<<<<<<< HEAD
=======
    end
  end

  describe :exec_cmd do
    let(:shell) { GitlabShell.new(gl_id) }
    let(:env) do
      {
        'HOME' => ENV['HOME'],
        'PATH' => ENV['PATH'],
        'LD_LIBRARY_PATH' => ENV['LD_LIBRARY_PATH'],
        'LANG' => ENV['LANG'],
        'GL_ID' => gl_id,
        'GL_PROTOCOL' => 'ssh',
        'GL_REPOSITORY' => gl_repository,
        'GL_USERNAME' => 'testuser'
      }
    end
    let(:exec_options) { { unsetenv_others: true, chdir: ROOT_PATH } }
    before do
      Kernel.stub(:exec)
      shell.gl_repository = gl_repository
      shell.instance_variable_set(:@username, gl_username)
    end

    it "uses Kernel::exec method" do
      Kernel.should_receive(:exec).with(env, 1, 2, exec_options).once
      shell.send :exec_cmd, 1, 2
    end

    it "refuses to execute a lone non-array argument" do
      expect { shell.send :exec_cmd, 1 }.to raise_error(GitlabShell::DisallowedCommandError)
    end

    it "allows one argument if it is an array" do
      Kernel.should_receive(:exec).with(env, [1, 2], exec_options).once
      shell.send :exec_cmd, [1, 2]
    end
>>>>>>> e3fead94

      context 'when origin_cmd is git-lfs-authenticate' do
        let(:origin_cmd) { 'git-lfs-authenticate' }
        let(:lfs_access) { double(GitlabLfsAuthentication, authentication_payload: fake_payload)}

        before do
          expect(Action::GitLFSAuthenticate).to receive(:new).with(key, repo_name).and_return(git_lfs_authenticate_action)
        end

        context 'upload' do
          let(:git_access) { 'git-receive-pack' }

          it 'returns true' do
            expect(git_lfs_authenticate_action).to receive(:execute).with('git-lfs-authenticate', %w{ git-lfs-authenticate gitlab-ci.git upload }).and_return(true)
            expect(subject.exec("#{origin_cmd} #{repo_name} upload")).to be_truthy
          end
        end

        context 'download' do
          let(:git_access) { 'git-upload-pack' }

          it 'returns true' do
            expect(git_lfs_authenticate_action).to receive(:execute).with('git-lfs-authenticate', %w{ git-lfs-authenticate gitlab-ci.git download }).and_return(true)
            expect(subject.exec("#{origin_cmd} #{repo_name} download")).to be_truthy
          end

          context 'for old git-lfs clients' do
            it 'returns true' do
              expect(git_lfs_authenticate_action).to receive(:execute).with('git-lfs-authenticate', %w{ git-lfs-authenticate gitlab-ci.git download long_oid }).and_return(true)
              expect(subject.exec("#{origin_cmd} #{repo_name} download long_oid")).to be_truthy
            end
          end
        end
      end
    end
  end
<<<<<<< HEAD
=======

  describe :api do
    let(:shell) { GitlabShell.new(gl_id) }
    subject { shell.send :api }

    it { should be_a(GitlabNet) }
  end
>>>>>>> e3fead94
end<|MERGE_RESOLUTION|>--- conflicted
+++ resolved
@@ -10,173 +10,44 @@
 
   after { FileUtils.rm_rf(tmp_repos_path) }
 
-<<<<<<< HEAD
-  subject { described_class.new(key_id) }
-
-  let(:key_id) { '1' }
-  let(:key) { Actor::Key.new(key_id) }
-=======
-  subject do
-    ARGV[0] = gl_id
-    GitlabShell.new(gl_id).tap do |shell|
-      shell.stub(exec_cmd: :exec_called)
-      shell.stub(api: api)
-    end
-  end
-
-  let(:gitaly_check_access) { GitAccessStatus.new(
-    true,
-    'ok',
-    gl_repository: gl_repository,
-    gl_id: gl_id,
-    gl_username: gl_username,
-    repository_path: repo_path,
-    gitaly: { 'repository' => { 'relative_path' => repo_name, 'storage_name' => 'default'} , 'address' => 'unix:gitaly.socket' }
-  )
-  }
-
-  let(:api) do
-    double(GitlabNet).tap do |api|
-      api.stub(discover: { 'name' => 'John Doe', 'username' => 'testuser' })
-      api.stub(check_access: GitAccessStatus.new(
-                true,
-                'ok',
-                gl_repository: gl_repository,
-                gl_id: gl_id,
-                gl_username: gl_username,
-                repository_path: repo_path,
-                gitaly: nil))
-      api.stub(two_factor_recovery_codes: {
-        'success' => true,
-        'recovery_codes' => ['f67c514de60c4953', '41278385fc00c1e0']
-      })
-    end
-  end
-
-  let(:gl_id) { "key-#{rand(100) + 100}" }
-  let(:ssh_cmd) { nil }
->>>>>>> e3fead94
+  subject { described_class.new(who) }
+
+  let(:who) { 'key-1' }
+  let(:audit_usernames) { true }
+  let(:actor) { Actor.new_from(who, audit_usernames: audit_usernames) }
   let(:tmp_repos_path) { File.join(ROOT_PATH, 'tmp', 'repositories') }
   let(:repo_name) { 'gitlab-ci.git' }
   let(:repo_path) { File.join(tmp_repos_path, repo_name) }
   let(:gl_repository) { 'project-1' }
-  let(:gl_id) { 'user-1' }
   let(:gl_username) { 'testuser' }
-  let(:audit_usernames) { true }
-
-<<<<<<< HEAD
+
   let(:api) { double(GitlabNet) }
   let(:config) { double(GitlabConfig) }
-=======
-  before do
-    GitlabConfig.any_instance.stub(audit_usernames: false)
-  end
-
-  describe :initialize do
-    let(:ssh_cmd) { 'git-receive-pack' }
-
-    its(:gl_id) { should == gl_id }
-  end
-
-  describe :parse_cmd do
-    describe 'git' do
-      context 'w/o namespace' do
-        let(:ssh_args) { %W(git-upload-pack gitlab-ci.git) }
-
-        before do
-          subject.send :parse_cmd, ssh_args
-        end
-
-        its(:repo_name) { should == 'gitlab-ci.git' }
-        its(:command) { should == 'git-upload-pack' }
-      end
-
-      context 'namespace' do
-        let(:repo_name) { 'dmitriy.zaporozhets/gitlab-ci.git' }
-        let(:ssh_args) { %W(git-upload-pack dmitriy.zaporozhets/gitlab-ci.git) }
-
-        before do
-          subject.send :parse_cmd, ssh_args
-        end
-
-        its(:repo_name) { should == 'dmitriy.zaporozhets/gitlab-ci.git' }
-        its(:command) { should == 'git-upload-pack' }
-      end
-
-      context 'with an invalid number of arguments' do
-        let(:ssh_args) { %W(foobar) }
-
-        it "should raise an DisallowedCommandError" do
-          expect { subject.send :parse_cmd, ssh_args }.to raise_error(GitlabShell::DisallowedCommandError)
-        end
-      end
-
-      context 'with an API command' do
-        before do
-          subject.send :parse_cmd, ssh_args
-        end
-
-        context 'when generating recovery codes' do
-          let(:ssh_args) { %w(2fa_recovery_codes) }
-
-          it 'sets the correct command' do
-            expect(subject.command).to eq('2fa_recovery_codes')
-          end
-
-          it 'does not set repo name' do
-            expect(subject.repo_name).to be_nil
-          end
-        end
-      end
-    end
->>>>>>> e3fead94
 
   let(:gitaly_action) { Action::Gitaly.new(
-                          key_id,
+                          actor,
                           gl_repository,
                           gl_username,
                           repo_path,
                           { 'repository' => { 'relative_path' => repo_name, 'storage_name' => 'default' } , 'address' => 'unix:gitaly.socket' })
                       }
-  let(:api_2fa_recovery_action) { Action::API2FARecovery.new(key_id) }
-  let(:git_lfs_authenticate_action) { Action::GitLFSAuthenticate.new(key_id, repo_name) }
+  let(:api_2fa_recovery_action) { Action::API2FARecovery.new(actor) }
+  let(:git_lfs_authenticate_action) { Action::GitLFSAuthenticate.new(actor, repo_name) }
 
   before do
     allow(GitlabConfig).to receive(:new).and_return(config)
     allow(config).to receive(:audit_usernames).and_return(audit_usernames)
 
-    allow(Actor::Key).to receive(:from).with(key_id, audit_usernames: audit_usernames).and_return(key)
+    allow(Actor).to receive(:new_from).with(who, audit_usernames: audit_usernames).and_return(actor)
 
     allow(GitlabNet).to receive(:new).and_return(api)
-    allow(api).to receive(:discover).with(key_id).and_return('username' => gl_username)
+    allow(api).to receive(:discover).with(actor).and_return('username' => gl_username)
   end
 
-<<<<<<< HEAD
   describe '#exec' do
     context "when we don't have a valid user" do
       before do
-        allow(api).to receive(:discover).with(key_id).and_return(nil)
-=======
-  describe :exec do
-    let(:gitaly_message) { JSON.dump({ 'repository' => { 'relative_path' => repo_name, 'storage_name' => 'default' }, 'gl_repository' => gl_repository, 'gl_id' => gl_id, 'gl_username' => gl_username}) }
-
-    shared_examples_for 'upload-pack' do |command|
-      let(:ssh_cmd) { "#{command} gitlab-ci.git" }
-      after { subject.exec(ssh_cmd) }
-
-      it "should process the command" do
-        subject.should_receive(:process_cmd).with(%W(git-upload-pack gitlab-ci.git))
-      end
-
-      it "should execute the command" do
-        subject.should_receive(:exec_cmd).with('git-upload-pack', repo_path)
-      end
-
-      it "should log the command execution" do
-        message = "executing git command"
-        user_string = "user with id #{gl_id}"
-        $logger.should_receive(:info).with(message, command: "git-upload-pack #{repo_path}", user: user_string)
->>>>>>> e3fead94
+        allow(api).to receive(:discover).with(actor).and_return(nil)
       end
 
       it 'prints Welcome.. and returns true' do
@@ -186,7 +57,6 @@
       end
     end
 
-<<<<<<< HEAD
     context 'when we have a valid user' do
       context 'when origin_cmd is nil' do
         it 'prints Welcome.. and returns true' do
@@ -194,35 +64,6 @@
             expect(subject.exec(nil)).to be_truthy
           }.to output("Welcome to GitLab, @testuser!\n").to_stdout
         end
-=======
-    context 'git-upload-pack' do
-      it_behaves_like 'upload-pack', 'git-upload-pack'
-    end
-
-    context 'git upload-pack' do
-      it_behaves_like 'upload-pack', 'git upload-pack'
-    end
-
-    context 'gitaly-upload-pack' do
-      let(:ssh_cmd) { "git-upload-pack gitlab-ci.git" }
-      before {
-        api.stub(check_access: gitaly_check_access)
-      }
-      after { subject.exec(ssh_cmd) }
-
-      it "should process the command" do
-        subject.should_receive(:process_cmd).with(%W(git-upload-pack gitlab-ci.git))
-      end
-
-      it "should execute the command" do
-        subject.should_receive(:exec_cmd).with(File.join(ROOT_PATH, "bin/gitaly-upload-pack"), 'unix:gitaly.socket', gitaly_message)
-      end
-
-      it "should log the command execution" do
-        message = "executing git command"
-        user_string = "user with id #{gl_id}"
-        $logger.should_receive(:info).with(message, command: "gitaly-upload-pack unix:gitaly.socket #{gitaly_message}", user: user_string)
->>>>>>> e3fead94
       end
 
       context 'when origin_cmd is empty' do
@@ -234,7 +75,6 @@
       end
     end
 
-<<<<<<< HEAD
     context 'when origin_cmd is invalid' do
       it 'prints a message to stderr and returns false' do
         expect {
@@ -258,73 +98,6 @@
             expect(subject.exec('git-lfs-authenticate')).to be_falsey
           }.to output("GitLab: Disallowed command\n").to_stderr
         end
-=======
-    context 'git-receive-pack' do
-      let(:ssh_cmd) { "git-receive-pack gitlab-ci.git" }
-      after { subject.exec(ssh_cmd) }
-
-      it "should process the command" do
-        subject.should_receive(:process_cmd).with(%W(git-receive-pack gitlab-ci.git))
-      end
-
-      it "should execute the command" do
-        subject.should_receive(:exec_cmd).with('git-receive-pack', repo_path)
-      end
-
-      it "should log the command execution" do
-        message = "executing git command"
-        user_string = "user with id #{gl_id}"
-        $logger.should_receive(:info).with(message, command: "git-receive-pack #{repo_path}", user: user_string)
-      end
-    end
-
-    context 'gitaly-receive-pack' do
-      let(:ssh_cmd) { "git-receive-pack gitlab-ci.git" }
-      before {
-        api.stub(check_access: gitaly_check_access)
-      }
-      after { subject.exec(ssh_cmd) }
-
-      it "should process the command" do
-        subject.should_receive(:process_cmd).with(%W(git-receive-pack gitlab-ci.git))
-      end
-
-      it "should execute the command" do
-        subject.should_receive(:exec_cmd).with(File.join(ROOT_PATH, "bin/gitaly-receive-pack"), 'unix:gitaly.socket', gitaly_message)
-      end
-
-      it "should log the command execution" do
-        message = "executing git command"
-        user_string = "user with id #{gl_id}"
-        $logger.should_receive(:info).with(message, command: "gitaly-receive-pack unix:gitaly.socket #{gitaly_message}", user: user_string)
-      end
-
-      it "should use usernames if configured to do so" do
-        GitlabConfig.any_instance.stub(audit_usernames: true)
-        $logger.should_receive(:info).with("executing git command", hash_including(user: 'testuser'))
-      end
-    end
-
-    shared_examples_for 'upload-archive' do |command|
-      let(:ssh_cmd) { "#{command} gitlab-ci.git" }
-      let(:exec_cmd_params) { ['git-upload-archive', repo_path] }
-      let(:exec_cmd_log_params) { exec_cmd_params }
-
-      after { subject.exec(ssh_cmd) }
-
-      it "should process the command" do
-        subject.should_receive(:process_cmd).with(%W(git-upload-archive gitlab-ci.git))
-      end
-
-      it "should execute the command" do
-        subject.should_receive(:exec_cmd).with(*exec_cmd_params)
-      end
-
-      it "should log the command execution" do
-        message = "executing git command"
-        user_string = "user with id #{gl_id}"
-        $logger.should_receive(:info).with(message, command: exec_cmd_log_params.join(' '), user: user_string)
->>>>>>> e3fead94
       end
 
       context 'but invalid' do
@@ -341,7 +114,7 @@
       let(:git_access) { '2fa_recovery_codes' }
 
       before do
-        expect(Action::API2FARecovery).to receive(:new).with(key).and_return(api_2fa_recovery_action)
+        expect(Action::API2FARecovery).to receive(:new).with(actor).and_return(api_2fa_recovery_action)
       end
 
       it 'returns true' do
@@ -350,44 +123,20 @@
       end
     end
 
-<<<<<<< HEAD
     context 'when access to the repo is denied' do
       before do
-        expect(api).to receive(:check_access).with('git-upload-pack', nil, repo_name, key, '_any').and_raise(AccessDeniedError, 'Sorry, access denied')
-=======
-    context 'arbitrary command' do
-      let(:ssh_cmd) { 'arbitrary command' }
-      after { subject.exec(ssh_cmd) }
-
-      it "should not process the command" do
-        subject.should_not_receive(:process_cmd)
-      end
-
-      it "should not execute the command" do
-        subject.should_not_receive(:exec_cmd)
-      end
-
-      it "should log the attempt" do
-        message = 'Denied disallowed command'
-        user_string = "user with id #{gl_id}"
-        $logger.should_receive(:warn).with(message, command: 'arbitrary command', user: user_string)
->>>>>>> e3fead94
-      end
-
-<<<<<<< HEAD
+        expect(api).to receive(:check_access).with('git-upload-pack', nil, repo_name, actor, '_any').and_raise(AccessDeniedError, 'Sorry, access denied')
+      end
+
       it 'prints a message to stderr and returns false' do
         expect($stderr).to receive(:puts).with('GitLab: Sorry, access denied')
         expect(subject.exec("git-upload-pack #{repo_name}")).to be_falsey
-=======
-      it "should call api.discover" do
-        api.should_receive(:discover).with(gl_id)
->>>>>>> e3fead94
       end
     end
 
     context 'when the API is unavailable' do
       before do
-        expect(api).to receive(:check_access).with('git-upload-pack', nil, repo_name, key, '_any').and_raise(GitlabNet::ApiUnreachableError)
+        expect(api).to receive(:check_access).with('git-upload-pack', nil, repo_name, actor, '_any').and_raise(GitlabNet::ApiUnreachableError)
       end
 
       it 'prints a message to stderr and returns false' do
@@ -398,7 +147,7 @@
 
     context 'when access has been verified OK' do
       before do
-        expect(api).to receive(:check_access).with(git_access, nil, repo_name, key, '_any').and_return(gitaly_action)
+        expect(api).to receive(:check_access).with(git_access, nil, repo_name, actor, '_any').and_return(gitaly_action)
       end
 
       context 'when origin_cmd is git-upload-pack' do
@@ -417,49 +166,6 @@
             expect(subject.exec("#{origin_cmd} #{repo_name}")).to be_falsey
           end
         end
-<<<<<<< HEAD
-=======
-      end
-    end
-  end
-
-  describe :validate_access do
-    let(:ssh_cmd) { "git-upload-pack gitlab-ci.git" }
-
-    describe 'check access with api' do
-      after { subject.exec(ssh_cmd) }
-
-      it "should call api.check_access" do
-        api.should_receive(:check_access).with('git-upload-pack', nil, 'gitlab-ci.git', gl_id, '_any', 'ssh')
-      end
-
-      it "should disallow access and log the attempt if check_access returns false status" do
-        api.stub(check_access: GitAccessStatus.new(
-                  false,
-                  'denied',
-                  gl_repository: nil,
-                  gl_id: nil,
-                  gl_username: nil,
-                  repository_path: nil,
-                  gitaly: nil))
-        message = 'Access denied'
-        user_string = "user with id #{gl_id}"
-        $logger.should_receive(:warn).with(message, command: 'git-upload-pack gitlab-ci.git', user: user_string)
-      end
-    end
-
-    describe 'set the repository path' do
-      context 'with a correct path' do
-        before { subject.exec(ssh_cmd) }
-
-        its(:repo_path) { should == repo_path }
-      end
-
-      context "with a path that doesn't match an absolute path" do
-        before do
-          File.stub(:absolute_path) { 'y/gitlab-ci.git' }
-        end
->>>>>>> e3fead94
 
         context "but we're using an old git version for Windows 2.14" do
           it 'returns true' do
@@ -468,53 +174,13 @@
           end
         end
       end
-<<<<<<< HEAD
-=======
-    end
-  end
-
-  describe :exec_cmd do
-    let(:shell) { GitlabShell.new(gl_id) }
-    let(:env) do
-      {
-        'HOME' => ENV['HOME'],
-        'PATH' => ENV['PATH'],
-        'LD_LIBRARY_PATH' => ENV['LD_LIBRARY_PATH'],
-        'LANG' => ENV['LANG'],
-        'GL_ID' => gl_id,
-        'GL_PROTOCOL' => 'ssh',
-        'GL_REPOSITORY' => gl_repository,
-        'GL_USERNAME' => 'testuser'
-      }
-    end
-    let(:exec_options) { { unsetenv_others: true, chdir: ROOT_PATH } }
-    before do
-      Kernel.stub(:exec)
-      shell.gl_repository = gl_repository
-      shell.instance_variable_set(:@username, gl_username)
-    end
-
-    it "uses Kernel::exec method" do
-      Kernel.should_receive(:exec).with(env, 1, 2, exec_options).once
-      shell.send :exec_cmd, 1, 2
-    end
-
-    it "refuses to execute a lone non-array argument" do
-      expect { shell.send :exec_cmd, 1 }.to raise_error(GitlabShell::DisallowedCommandError)
-    end
-
-    it "allows one argument if it is an array" do
-      Kernel.should_receive(:exec).with(env, [1, 2], exec_options).once
-      shell.send :exec_cmd, [1, 2]
-    end
->>>>>>> e3fead94
 
       context 'when origin_cmd is git-lfs-authenticate' do
         let(:origin_cmd) { 'git-lfs-authenticate' }
         let(:lfs_access) { double(GitlabLfsAuthentication, authentication_payload: fake_payload)}
 
         before do
-          expect(Action::GitLFSAuthenticate).to receive(:new).with(key, repo_name).and_return(git_lfs_authenticate_action)
+          expect(Action::GitLFSAuthenticate).to receive(:new).with(actor, repo_name).and_return(git_lfs_authenticate_action)
         end
 
         context 'upload' do
@@ -544,14 +210,4 @@
       end
     end
   end
-<<<<<<< HEAD
-=======
-
-  describe :api do
-    let(:shell) { GitlabShell.new(gl_id) }
-    subject { shell.send :api }
-
-    it { should be_a(GitlabNet) }
-  end
->>>>>>> e3fead94
 end